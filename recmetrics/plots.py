--- conflicted
+++ resolved
@@ -209,11 +209,8 @@
     plt.title("Distributions of Classification Probabilities by True Class")
     plt.show()
 
-<<<<<<< HEAD
+    
 def roc_plot(actual, model_probs, model_names, figsize=(10,10)):
-=======
-def super_awesome_ROCPlot(actual, model_probs, model_names):
->>>>>>> f1658a25
     """
     Receiver Operating Characteristic Plot. Can plot multiple models.
     ----------
