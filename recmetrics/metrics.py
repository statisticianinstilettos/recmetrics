import random
from itertools import product
from math import sqrt
from typing import List

import matplotlib.pyplot as plt
import numpy as np
import pandas as pd
import scipy.sparse as sp
from sklearn.metrics import confusion_matrix, mean_squared_error
from sklearn.metrics.pairwise import cosine_similarity


def novelty(predicted: List[list], pop: dict, u: int, n: int) -> (float, list):
    """
    Computes the novelty for a list of recommendations
    Parameters
    ----------
    predicted : a list of lists
        Ordered predictions
        example: [['X', 'Y', 'Z'], ['X', 'Y', 'Z']]
    pop: dictionary
        A dictionary of all items alongside of its occurrences counter in the training data
        example: {1198: 893, 1270: 876, 593: 876, 2762: 867}
    u: integer
        The number of users in the training data
    n: integer
        The length of recommended lists per user
    Returns
    ----------
    novelty:
        The novelty of the recommendations in system level
    mean_self_information:
        The novelty of the recommendations in recommended top-N list level
    ----------    
    Metric Defintion:
    Zhou, T., Kuscsik, Z., Liu, J. G., Medo, M., Wakeling, J. R., & Zhang, Y. C. (2010).
    Solving the apparent diversity-accuracy dilemma of recommender systems.
    Proceedings of the National Academy of Sciences, 107(10), 4511-4515.
    """
    mean_self_information = []
    k = 0
    for sublist in predicted:
        self_information = 0
        k += 1
        for i in sublist:
            self_information += np.sum(-np.log2(pop[i]/u))
        mean_self_information.append(self_information/n)
    novelty = sum(mean_self_information)/k
    return novelty, mean_self_information

def prediction_coverage(predicted: List[list], catalog: list) -> float:
    """
    Computes the prediction coverage for a list of recommendations
    Parameters
    ----------
    predicted : a list of lists
        Ordered predictions
        example: [['X', 'Y', 'Z'], ['X', 'Y', 'Z']]
    catalog: list
        A list of all unique items in the training data
        example: ['A', 'B', 'C', 'X', 'Y', Z]
    Returns
    ----------
    prediction_coverage:
        The prediction coverage of the recommendations as a percent
        rounded to 2 decimal places
    ----------    
    Metric Defintion:
    Ge, M., Delgado-Battenfeld, C., & Jannach, D. (2010, September).
    Beyond accuracy: evaluating recommender systems by coverage and serendipity.
    In Proceedings of the fourth ACM conference on Recommender systems (pp. 257-260). ACM.
    """
    predicted_flattened = [p for sublist in predicted for p in sublist]
    unique_predictions = len(set(predicted_flattened))
    prediction_coverage = round(unique_predictions/(len(catalog)* 1.0)*100,2)
    return prediction_coverage

def catalog_coverage(predicted: List[list], catalog: list, k: int) -> float:
    """
    Computes the catalog coverage for k lists of recommendations
    Parameters
    ----------
    predicted : a list of lists
        Ordered predictions
        example: [['X', 'Y', 'Z'], ['X', 'Y', 'Z']]
    catalog: list
        A list of all unique items in the training data
        example: ['A', 'B', 'C', 'X', 'Y', Z]
    k: integer
        The number of observed recommendation lists
        which randomly choosed in our offline setup
    Returns
    ----------
    catalog_coverage:
        The catalog coverage of the recommendations as a percent
        rounded to 2 decimal places
    ----------    
    Metric Defintion:
    Ge, M., Delgado-Battenfeld, C., & Jannach, D. (2010, September).
    Beyond accuracy: evaluating recommender systems by coverage and serendipity.
    In Proceedings of the fourth ACM conference on Recommender systems (pp. 257-260). ACM.
    """
    sampling = random.choices(predicted, k=k)
    predicted_flattened = [p for sublist in sampling for p in sublist]
    L_predictions = len(set(predicted_flattened))
    catalog_coverage = round(L_predictions/(len(catalog)*1.0)*100,2)
    return catalog_coverage

def _ark(actual: list, predicted: list, k=10) -> float:
    """
    Computes the average recall at k.
    Parameters
    ----------
    actual : list
        A list of actual items to be predicted
    predicted : list
        An ordered list of predicted items
    k : int, default = 10
        Number of predictions to consider
    Returns:
    -------
    score : float
        The average recall at k.
    """
    if len(predicted)>k:
        predicted = predicted[:k]

    score = 0.0
    num_hits = 0.0

    for i,p in enumerate(predicted):
        if p in actual and p not in predicted[:i]:
            num_hits += 1.0
            score += num_hits / (i+1.0)

    if not actual:
        return 0.0

    return score / len(actual)


def _apk(actual: list, predicted: list, k=10) -> float:
    """
    Computes the average precision at k.
    Parameters
    ----------
    actual : list
        A list of actual items to be predicted
    predicted : list
        An ordered list of predicted items
    k : int, default = 10
        Number of predictions to consider
    Returns:
    -------
    score : float
        The average precision at k.
    """

    if len(predicted) > k:
        predicted = predicted[:k]

    if not predicted or not actual:
        return 0.0

    score = 0.0
    true_positives = 0.0

    for i, p in enumerate(predicted):
        if p in actual and p not in predicted[:i]:
            max_ix = min(i + 1, len(predicted))
            score += _precision(predicted[:max_ix], actual)
            true_positives += 1
    
    if score == 0.0:
        return 0.0
    
    return score / true_positives


def mark(actual: List[list], predicted: List[list], k=10) -> float:
    """
    Computes the mean average recall at k.
    Parameters
    ----------
    actual : a list of lists
        Actual items to be predicted
        example: [['A', 'B', 'X'], ['A', 'B', 'Y']]
    predicted : a list of lists
        Ordered predictions
        example: [['X', 'Y', 'Z'], ['X', 'Y', 'Z']]
    Returns:
    -------
        mark: float
            The mean average recall at k (mar@k)
    """
    return np.mean([_ark(a,p,k) for a,p in zip(actual, predicted)])

<<<<<<< HEAD
def mapk(actual: List[list], predicted: List[list], k=10) -> int:
=======
def _apk(actual: list, predicted: list, k: int=10) -> float:
    """
    Computes the average precision at k.
    Parameters
    ----------
    actual : list
        A list of actual items to be predicted
    predicted : list
        An ordered list of predicted items
    k : int, default = 10
        Number of predictions to consider
    Returns:
    -------
    score : float
        The average precision at k.
    """
    if not actual:
        return 0.0
    if len(predicted)>k:
        predicted = predicted[:k]
    score = 0.0
    num_hits = 0.0
    for i,p in enumerate(predicted):
        if p in actual:
            num_hits += 1.0
            score += num_hits / (i+1.0)
    score /= len(actual)
    return score

def mapk(actual: List[list], predicted: List[list], k: int=10) -> float:
>>>>>>> df780d19
    """
    Computes the mean average precision at k.
    Parameters
    ----------
    actual : a list of lists
        Actual items to be predicted
        example: [['A', 'B', 'X'], ['A', 'B', 'Y']]
    predicted : a list of lists
        Ordered predictions
        example: [['X', 'Y', 'Z'], ['X', 'Y', 'Z']]
    Returns:
    -------
<<<<<<< HEAD
        mapk: int
            The mean average precision at k (map@k)
    """
=======
        mark: float
            The mean average precision at k (map@k)
    """
    assert len(actual) == len(predicted), "Length mismatched"
>>>>>>> df780d19
    return np.mean([_apk(a,p,k) for a,p in zip(actual, predicted)])

def personalization(predicted: List[list]) -> float:
    """
    Personalization measures recommendation similarity across users.
    A high score indicates good personalization (user's lists of recommendations are different).
    A low score indicates poor personalization (user's lists of recommendations are very similar).
    A model is "personalizing" well if the set of recommendations for each user is different.
    Parameters:
    ----------
    predicted : a list of lists
        Ordered predictions
        example: [['X', 'Y', 'Z'], ['X', 'Y', 'Z']]
    Returns:
    -------
        The personalization score for all recommendations.
    """

    def make_rec_matrix(predicted: List[list]) -> sp.csr_matrix:
        df = pd.DataFrame(data=predicted).reset_index().melt(
            id_vars='index', value_name='item',
        )
        df = df[['index', 'item']].pivot(index='index', columns='item', values='item')
        df = pd.notna(df)*1
        rec_matrix = sp.csr_matrix(df.values)
        return rec_matrix

    #create matrix for recommendations
    predicted = np.array(predicted)
    rec_matrix_sparse = make_rec_matrix(predicted)

    #calculate similarity for every user's recommendation list
    similarity = cosine_similarity(X=rec_matrix_sparse, dense_output=False)

    #calculate average similarity
    dim = similarity.shape[0]
    personalization = (similarity.sum() - dim) / (dim * (dim - 1))
    return 1-personalization

def _single_list_similarity(predicted: list, feature_df: pd.DataFrame, u: int) -> float:
    """
    Computes the intra-list similarity for a single list of recommendations.
    Parameters
    ----------
    predicted : a list
        Ordered predictions
        Example: ['X', 'Y', 'Z']
    feature_df: dataframe
        A dataframe with one hot encoded or latent features.
        The dataframe should be indexed by the id used in the recommendations.
    Returns:
    -------
    ils_single_user: float
        The intra-list similarity for a single list of recommendations.
    """
    # exception predicted list empty
    if not(predicted):
        raise Exception('Predicted list is empty, index: {0}'.format(u))

    #get features for all recommended items
    recs_content = feature_df.loc[predicted]
    recs_content = recs_content.dropna()
    recs_content = sp.csr_matrix(recs_content.values)

    #calculate similarity scores for all items in list
    similarity = cosine_similarity(X=recs_content, dense_output=False)

    #get indicies for upper right triangle w/o diagonal
    upper_right = np.triu_indices(similarity.shape[0], k=1)

    #calculate average similarity score of all recommended items in list
    ils_single_user = np.mean(similarity[upper_right])
    return ils_single_user

def intra_list_similarity(predicted: List[list], feature_df: pd.DataFrame) -> float:
    """
    Computes the average intra-list similarity of all recommendations.
    This metric can be used to measure diversity of the list of recommended items.
    Parameters
    ----------
    predicted : a list of lists
        Ordered predictions
        Example: [['X', 'Y', 'Z'], ['X', 'Y', 'Z']]
    feature_df: dataframe
        A dataframe with one hot encoded or latent features.
        The dataframe should be indexed by the id used in the recommendations.
    Returns:
    -------
        The average intra-list similarity for recommendations.
    """
    feature_df = feature_df.fillna(0)
    Users = range(len(predicted))
    ils = [_single_list_similarity(predicted[u], feature_df, u) for u in Users]
    return np.mean(ils)

def mse(y: list, yhat: np.array) -> float:
    """
    Computes the mean square error (MSE)
    Parameters
    ----------
    yhat : Series or array. Reconstructed (predicted) ratings or interaction values.
    y: original true ratings or interaction values.
    Returns:
    -------
        The mean square error (MSE)
    """
    mse = mean_squared_error(y, yhat)
    return mse

def rmse(y: list, yhat: np.array) -> float:
    """
    Computes the root mean square error (RMSE)
    Parameters
    ----------
    yhat : Series or array. Reconstructed (predicted) ratings or values
    y: original true ratings or values.
    Returns:
    -------
        The root mean square error (RMSE)
    """
    rmse = sqrt(mean_squared_error(y, yhat))
    return rmse

def make_confusion_matrix(y: list, yhat: list) -> None:
    """
    Calculates and plots a confusion matrix
    Parameters
    ----------
    y : list or array of actual interaction values such as ratings
    yhat: list or array of actual predicted interaction values
    Returns:
    -------
        A confusion matrix plot
    """
    cm = confusion_matrix(y, yhat, labels=[1,0])
    cm = np.round(cm.astype('float') / cm.sum(axis=1)[:, np.newaxis],4)*100

    fmt = ".2f"
    _ = cm.max() / 2. # TODO: Unused argument
    descriptions = np.array([["True Positive", "False Negative"], ["False Positive", "True Negatives"]])
    colors = np.array([["green", "red"], ["red", "green"]])
    plt.imshow([[0,0],[0,0]], interpolation='nearest', cmap=plt.cm.Greys)
    for i, j in product(range(cm.shape[0]), range(cm.shape[1])):
            plt.text(j, i, format(cm[i, j], fmt)+'%\n' + descriptions[i, j],
                     horizontalalignment="center",
                     color=colors[i,j])
    plt.axhline(y=0.5, xmin=0, xmax=1, color="black", linewidth=0.75)
    plt.axvline(x=0.5, ymin=0, ymax=1, color="black", linewidth=0.75)
    plt.ylabel('True')
    plt.xlabel('Predicted')
    plt.title("Confusion Matrix")
    plt.xticks([0,1], [1,0], rotation=45)
    plt.yticks([0,1], [1,0])
    plt.show()

def _precision(predicted, actual):
    prec = [value for value in predicted if value in actual]
    prec = float(len(prec)) / float(len(predicted))
    return prec

def recommender_precision(predicted: List[list], actual: List[list]) -> int:
    """
    Computes the precision of each user's list of recommendations, and averages precision over all users.
    ----------
    actual : a list of lists
        Actual items to be predicted
        example: [['A', 'B', 'X'], ['A', 'B', 'Y']]
    predicted : a list of lists
        Ordered predictions
        example: [['X', 'Y', 'Z'], ['X', 'Y', 'Z']]
    Returns:
    -------
        precision: int
    """
 
    precision = np.mean(list(map(lambda x, y: np.round(_precision(x,y), 4), predicted, actual)))
    return precision


def recommender_recall(predicted: List[list], actual: List[list]) -> int:
    """
    Computes the recall of each user's list of recommendations, and averages precision over all users.
    ----------
    actual : a list of lists
        Actual items to be predicted
        example: [['A', 'B', 'X'], ['A', 'B', 'Y']]
    predicted : a list of lists
        Ordered predictions
        example: [['X', 'Y', 'Z'], ['X', 'Y', 'Z']]
    Returns:
    -------
        recall: int
    """
    def calc_recall(predicted, actual):
        reca = [value for value in predicted if value in actual]
        reca = np.round(float(len(reca)) / float(len(actual)), 4)
        return reca

    recall = np.mean(list(map(calc_recall, predicted, actual)))
    return recall<|MERGE_RESOLUTION|>--- conflicted
+++ resolved
@@ -196,9 +196,6 @@
     """
     return np.mean([_ark(a,p,k) for a,p in zip(actual, predicted)])
 
-<<<<<<< HEAD
-def mapk(actual: List[list], predicted: List[list], k=10) -> int:
-=======
 def _apk(actual: list, predicted: list, k: int=10) -> float:
     """
     Computes the average precision at k.
@@ -229,7 +226,6 @@
     return score
 
 def mapk(actual: List[list], predicted: List[list], k: int=10) -> float:
->>>>>>> df780d19
     """
     Computes the mean average precision at k.
     Parameters
@@ -242,16 +238,11 @@
         example: [['X', 'Y', 'Z'], ['X', 'Y', 'Z']]
     Returns:
     -------
-<<<<<<< HEAD
-        mapk: int
-            The mean average precision at k (map@k)
-    """
-=======
         mark: float
             The mean average precision at k (map@k)
     """
     assert len(actual) == len(predicted), "Length mismatched"
->>>>>>> df780d19
+    
     return np.mean([_apk(a,p,k) for a,p in zip(actual, predicted)])
 
 def personalization(predicted: List[list]) -> float:
